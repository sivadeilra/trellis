<<<<<<< HEAD
[workspace]
members = [
    "trellis"
]
=======
 
[workspace]
members = [
    "trellis",
    # "trellis_view",
    # "gtk_tinker",
    "trellis_view_wasm",    
]

[profile.release]
# Tell `rustc` to optimize for small code size.
opt-level = "s"
>>>>>>> 8d746823
<|MERGE_RESOLUTION|>--- conflicted
+++ resolved
@@ -1,19 +1,11 @@
-<<<<<<< HEAD
-[workspace]
-members = [
-    "trellis"
-]
-=======
- 
 [workspace]
 members = [
     "trellis",
     # "trellis_view",
     # "gtk_tinker",
-    "trellis_view_wasm",    
+    # "trellis_view_wasm",    
 ]
 
 [profile.release]
 # Tell `rustc` to optimize for small code size.
-opt-level = "s"
->>>>>>> 8d746823
+opt-level = "s"